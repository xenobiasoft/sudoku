﻿using Sudoku.Web.Server.Services;
using Sudoku.Web.Server.Services.Abstractions;
using Sudoku.Web.Server.Services.HttpClients;

namespace Sudoku.Web.Server
{
    public static class ServiceCollectionExtensionMethods
    {
        public static IServiceCollection RegisterBlazorGameServices(this IServiceCollection services, IConfiguration config)
        {
<<<<<<< HEAD
            // Register notification services
=======
            services.AddScoped<INotificationService, NotificationService>();

>>>>>>> 19c7929f
            services
                .AddScoped<ILocalStorageService, LocalStorageService>()
<<<<<<< HEAD
                .AddScoped<IJsRuntimeWrapper, JsRuntimeWrapper>()
                .AddScoped<IGameTimer>(sp => new GameTimer(TimeSpan.FromSeconds(1)))
                .AddScoped<IGameSessionManager, GameSessionManager>();
=======
                .AddScoped<IGameManager, GameManager>()
                .AddScoped<IJsRuntimeWrapper, JsRuntimeWrapper>()
                .AddScoped<IGameTimer>(sp => new GameTimer(TimeSpan.FromSeconds(1)))
                .AddScoped<IAliasService, AliasService>();
>>>>>>> 19c7929f

            // Register HTTP clients for API communication using Aspire service discovery
            services.AddHttpClient<IPlayerApiClient, PlayerApiClient>(client =>
            {
                // This will be resolved by Aspire service discovery to sudoku-api service
                client.BaseAddress = new Uri("http://sudoku-api");
            });

            services.AddHttpClient<IGameApiClient, GameApiClient>(client =>
            {
                // This will be resolved by Aspire service discovery to sudoku-api service  
                client.BaseAddress = new Uri("http://sudoku-api");
            });
            
            return services;
        }
    }
}<|MERGE_RESOLUTION|>--- conflicted
+++ resolved
@@ -8,31 +8,14 @@
     {
         public static IServiceCollection RegisterBlazorGameServices(this IServiceCollection services, IConfiguration config)
         {
-<<<<<<< HEAD
-            // Register notification services
-=======
             services.AddScoped<INotificationService, NotificationService>();
 
->>>>>>> 19c7929f
             services
                 .AddScoped<ILocalStorageService, LocalStorageService>()
-<<<<<<< HEAD
-                .AddScoped<IJsRuntimeWrapper, JsRuntimeWrapper>()
-                .AddScoped<IGameTimer>(sp => new GameTimer(TimeSpan.FromSeconds(1)))
-                .AddScoped<IGameSessionManager, GameSessionManager>();
-=======
                 .AddScoped<IGameManager, GameManager>()
                 .AddScoped<IJsRuntimeWrapper, JsRuntimeWrapper>()
                 .AddScoped<IGameTimer>(sp => new GameTimer(TimeSpan.FromSeconds(1)))
                 .AddScoped<IAliasService, AliasService>();
->>>>>>> 19c7929f
-
-            // Register HTTP clients for API communication using Aspire service discovery
-            services.AddHttpClient<IPlayerApiClient, PlayerApiClient>(client =>
-            {
-                // This will be resolved by Aspire service discovery to sudoku-api service
-                client.BaseAddress = new Uri("http://sudoku-api");
-            });
 
             services.AddHttpClient<IGameApiClient, GameApiClient>(client =>
             {
