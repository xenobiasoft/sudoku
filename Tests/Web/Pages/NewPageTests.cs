﻿using Bunit.TestDoubles;
using Microsoft.Extensions.DependencyInjection;
using Sudoku.Web.Server.Pages;
using Sudoku.Web.Server.Services.Abstractions;
<<<<<<< HEAD
using Sudoku.Web.Server.Services.Abstractions.V2;
using UnitTests.Helpers.Mocks;
=======
using UnitTests.Helpers;
using XenobiaSoft.Sudoku;
>>>>>>> 19c7929f

namespace UnitTests.Web.Pages;

public class NewPageTests : TestContext
{
<<<<<<< HEAD
    private const string GameAlias = "test-alias";
    private readonly Mock<IAliasService>? _mockAliasService;
    private readonly Mock<global::Sudoku.Web.Server.Services.Abstractions.V2.IGameStateManager>? _mockGameStateManager;

    public NewPageTests()
    {
        _mockGameStateManager = new Mock<global::Sudoku.Web.Server.Services.Abstractions.V2.IGameStateManager>();
        _mockAliasService = new Mock<IAliasService>();
=======
    private readonly Mock<ISudokuGame> _mockSudokuGame;
    private readonly Mock<IGameManager>? _mockGameManager;

    public NewPageTests()
    {
        var alias = "game-alias";
        _mockSudokuGame = new Mock<ISudokuGame>();
        _mockGameManager = new Mock<IGameManager>();
        var aliasService = new Mock<IAliasService>();
        aliasService.SetupGetAliasAsync(alias);
>>>>>>> 19c7929f

        _mockAliasService.SetupGetAliasAsync(GameAlias);
        _mockGameStateManager.SetupCreateGameAsync(GameAlias);

<<<<<<< HEAD
        Services.AddSingleton(_mockGameStateManager.Object);
        Services.AddSingleton(_mockAliasService.Object);
=======
        Services.AddSingleton(_mockGameManager.Object);
        Services.AddSingleton(_mockSudokuGame.Object);
        Services.AddSingleton(aliasService.Object);
>>>>>>> 19c7929f
    }

    [Fact]
    public void OnInitializedAsync_CreatesGame()
    {
        // Arrange

        // Act
        RenderComponent<New>(parameters => parameters.Add(p => p.Difficulty, "Medium"));

        // Assert
        _mockGameStateManager?.VerifyCreateGameAsync(GameAlias, Times.Once);
    }

    [Fact]
    public void OnInitializedAsync_GetsAlias()
    {
        // Arrange

        // Act
        RenderComponent<New>(parameters => parameters.Add(p => p.Difficulty, "Medium"));

        // Assert
<<<<<<< HEAD
        _mockAliasService?.VerifyGetAliasAsync(Times.Once);
=======
        _mockGameManager!.VerifySaveAsyncCalled(Times.Once);
>>>>>>> 19c7929f
    }

    [Fact]
    public void OnInitializedAsync_NavigatesToGamePageWithPuzzleId()
    {
        // Arrange
        var navMan = Services.GetRequiredService<FakeNavigationManager>();

        // Act
        RenderComponent<New>(parameters => parameters.Add(p => p.Difficulty, "Medium"));

        // Assert
        navMan.Uri.Should().StartWith("http://localhost/game/");
    }

    [Fact]
    public void RendersLoader()
    {
        // Arrange

        // Act
        var sut = RenderComponent<New>(parameters => parameters.Add(p => p.Difficulty, "Medium"));

        // Assert
        var loader = sut.Find("div.sudoku-loader");
        loader.Should().NotBeNull();
    }
}<|MERGE_RESOLUTION|>--- conflicted
+++ resolved
@@ -2,28 +2,13 @@
 using Microsoft.Extensions.DependencyInjection;
 using Sudoku.Web.Server.Pages;
 using Sudoku.Web.Server.Services.Abstractions;
-<<<<<<< HEAD
-using Sudoku.Web.Server.Services.Abstractions.V2;
-using UnitTests.Helpers.Mocks;
-=======
 using UnitTests.Helpers;
 using XenobiaSoft.Sudoku;
->>>>>>> 19c7929f
 
 namespace UnitTests.Web.Pages;
 
 public class NewPageTests : TestContext
 {
-<<<<<<< HEAD
-    private const string GameAlias = "test-alias";
-    private readonly Mock<IAliasService>? _mockAliasService;
-    private readonly Mock<global::Sudoku.Web.Server.Services.Abstractions.V2.IGameStateManager>? _mockGameStateManager;
-
-    public NewPageTests()
-    {
-        _mockGameStateManager = new Mock<global::Sudoku.Web.Server.Services.Abstractions.V2.IGameStateManager>();
-        _mockAliasService = new Mock<IAliasService>();
-=======
     private readonly Mock<ISudokuGame> _mockSudokuGame;
     private readonly Mock<IGameManager>? _mockGameManager;
 
@@ -34,23 +19,16 @@
         _mockGameManager = new Mock<IGameManager>();
         var aliasService = new Mock<IAliasService>();
         aliasService.SetupGetAliasAsync(alias);
->>>>>>> 19c7929f
 
-        _mockAliasService.SetupGetAliasAsync(GameAlias);
-        _mockGameStateManager.SetupCreateGameAsync(GameAlias);
+        _mockSudokuGame.SetNewAsync(alias, PuzzleFactory.GetPuzzle(GameDifficulty.Easy));
 
-<<<<<<< HEAD
-        Services.AddSingleton(_mockGameStateManager.Object);
-        Services.AddSingleton(_mockAliasService.Object);
-=======
         Services.AddSingleton(_mockGameManager.Object);
         Services.AddSingleton(_mockSudokuGame.Object);
         Services.AddSingleton(aliasService.Object);
->>>>>>> 19c7929f
     }
 
     [Fact]
-    public void OnInitializedAsync_CreatesGame()
+    public void OnInitializedAsync_GeneratesNewPuzzle()
     {
         // Arrange
 
@@ -58,11 +36,11 @@
         RenderComponent<New>(parameters => parameters.Add(p => p.Difficulty, "Medium"));
 
         // Assert
-        _mockGameStateManager?.VerifyCreateGameAsync(GameAlias, Times.Once);
+        _mockSudokuGame.VerifyGeneratesNewPuzzle(Times.Once);
     }
 
     [Fact]
-    public void OnInitializedAsync_GetsAlias()
+    public void OnInitializedAsync_SavesGameState()
     {
         // Arrange
 
@@ -70,11 +48,7 @@
         RenderComponent<New>(parameters => parameters.Add(p => p.Difficulty, "Medium"));
 
         // Assert
-<<<<<<< HEAD
-        _mockAliasService?.VerifyGetAliasAsync(Times.Once);
-=======
         _mockGameManager!.VerifySaveAsyncCalled(Times.Once);
->>>>>>> 19c7929f
     }
 
     [Fact]
@@ -82,6 +56,7 @@
     {
         // Arrange
         var navMan = Services.GetRequiredService<FakeNavigationManager>();
+        _mockSudokuGame.SetLoadAsync(PuzzleFactory.GetPuzzle(GameDifficulty.Easy));
 
         // Act
         RenderComponent<New>(parameters => parameters.Add(p => p.Difficulty, "Medium"));
